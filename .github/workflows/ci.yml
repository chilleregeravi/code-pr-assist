--- conflicted
+++ resolved
@@ -13,7 +13,6 @@
       - 'github-agent/**'
 
 jobs:
-<<<<<<< HEAD
   setup-database-agent:
     runs-on: ubuntu-latest
     steps:
@@ -25,6 +24,7 @@
         with:
           python-version: '3.11'
           cache: 'pip'
+          cache-dependency-path: 'database-agent/requirements.txt'
 
       - name: Install dependencies
         working-directory: database-agent
@@ -48,6 +48,7 @@
         with:
           python-version: '3.11'
           cache: 'pip'
+          cache-dependency-path: 'github-agent/requirements.txt'
 
       - name: Install dependencies
         working-directory: github-agent
@@ -63,6 +64,7 @@
   database-agent-checks:
     needs: setup-database-agent
     runs-on: ubuntu-latest
+    timeout-minutes: 15
     steps:
       - name: Checkout code
         uses: actions/checkout@v4
@@ -72,6 +74,7 @@
         with:
           python-version: '3.11'
           cache: 'pip'
+          cache-dependency-path: 'database-agent/requirements.txt'
 
       - name: Restore dependencies
         uses: actions/cache/restore@v4
@@ -100,6 +103,7 @@
   github-agent-checks:
     needs: setup-github-agent
     runs-on: ubuntu-latest
+    timeout-minutes: 15
     steps:
       - name: Checkout code
         uses: actions/checkout@v4
@@ -109,6 +113,7 @@
         with:
           python-version: '3.11'
           cache: 'pip'
+          cache-dependency-path: 'github-agent/requirements.txt'
 
       - name: Restore dependencies
         uses: actions/cache/restore@v4
@@ -137,6 +142,7 @@
   build-database-agent:
     needs: database-agent-checks
     runs-on: ubuntu-latest
+    timeout-minutes: 10
     steps:
       - name: Checkout code
         uses: actions/checkout@v4
@@ -152,6 +158,7 @@
   build-github-agent:
     needs: github-agent-checks
     runs-on: ubuntu-latest
+    timeout-minutes: 10
     steps:
       - name: Checkout code
         uses: actions/checkout@v4
@@ -162,89 +169,4 @@
       - name: Build github-agent image
         working-directory: github-agent
         run: |
-          docker build -t github-agent:test . 
-=======
-  database-agent:
-    runs-on: ubuntu-latest
-    defaults:
-      run:
-        working-directory: ./database-agent
-
-    steps:
-    - uses: actions/checkout@v4
-    - name: Set up Python 3.11
-      uses: actions/setup-python@v5
-      with:
-        python-version: '3.11'
-        cache: 'pip'
-        cache-dependency-path: './database-agent/requirements.txt'
-    - name: Install dependencies
-      run: |
-        python -m pip install --upgrade pip
-        pip install -r requirements.txt
-        pip install -e .
-    - name: Lint with flake8
-      run: |
-        pip install flake8
-        flake8 . --count --select=E9,F63,F7,F82 --show-source --statistics
-        flake8 . --count --exit-zero --max-complexity=10 --max-line-length=127 --statistics
-    - name: Check formatting with black
-      run: |
-        pip install black
-        black . --check
-    - name: Type check with mypy
-      run: |
-        pip install mypy
-        mypy .
-    - name: Test with pytest
-      run: |
-        pip install pytest pytest-cov
-        pytest --cov=./ --cov-report=xml
-    - name: Upload coverage to Codecov
-      uses: codecov/codecov-action@v4
-      with:
-        file: ./database-agent/coverage.xml
-        fail_ci_if_error: true
-
-  github-agent:
-    runs-on: ubuntu-latest
-    defaults:
-      run:
-        working-directory: ./github-agent
-
-    steps:
-    - uses: actions/checkout@v4
-    - name: Set up Python 3.11
-      uses: actions/setup-python@v5
-      with:
-        python-version: '3.11'
-        cache: 'pip'
-        cache-dependency-path: './github-agent/requirements.txt'
-    - name: Install dependencies
-      run: |
-        python -m pip install --upgrade pip
-        pip install -r requirements.txt
-        pip install -e .
-    - name: Lint with flake8
-      run: |
-        pip install flake8
-        flake8 . --count --select=E9,F63,F7,F82 --show-source --statistics
-        flake8 . --count --exit-zero --max-complexity=10 --max-line-length=127 --statistics
-    - name: Check formatting with black
-      run: |
-        pip install black
-        black . --check
-    - name: Type check with mypy
-      run: |
-        pip install mypy
-        mypy .
-    - name: Test with pytest
-      run: |
-        pip install pytest pytest-cov
-        pytest --cov=./ --cov-report=xml
-    - name: Upload coverage to Codecov
-      uses: codecov/codecov-action@v4
-      with:
-        file: ./github-agent/coverage.xml
-        fail_ci_if_error: true 
->>>>>>> 2fdcbdfb
+          docker build -t github-agent:test . 